{
  "name": "react-unity-webgl",
<<<<<<< HEAD
  "version": "6.2.4",
=======
  "version": "6.4.2",
>>>>>>> 6f902b5f
  "description": "A Unity WebGL component for your React application",
  "main": "library/index.js",
  "types": "./types.d.ts",
  "scripts": {
    "compile": "babel --presets react source --out-dir library"
  },
  "repository": {
    "type": "git",
    "url": "git+https://github.com/jeffreylanters/react-unity-webgl.git"
  },
  "keywords": [
    "react",
    "unity",
    "webgl"
  ],
  "author": "Jeffrey Lanters",
  "license": "ISC",
  "bugs": {
    "url": "https://github.com/jeffreylanters/react-unity-webgl/issues"
  },
  "homepage": "https://jeffreylanters.nl/react-unity-webgl",
  "dependencies": {
    "react": "16.0.0",
    "react-dom": "16.0.0"
  },
  "devDependencies": {
    "babel": "6.23.0",
    "babel-cli": "6.26.0",
    "babel-core": "6.26.0",
    "babel-loader": "7.1.2",
    "babel-preset-env": "1.6.1",
    "babel-preset-react": "6.24.1"
  }
}<|MERGE_RESOLUTION|>--- conflicted
+++ resolved
@@ -1,10 +1,6 @@
 {
   "name": "react-unity-webgl",
-<<<<<<< HEAD
-  "version": "6.2.4",
-=======
-  "version": "6.4.2",
->>>>>>> 6f902b5f
+  "version": "6.4.4",
   "description": "A Unity WebGL component for your React application",
   "main": "library/index.js",
   "types": "./types.d.ts",
